import asyncio
from typing import Annotated

from fastapi import APIRouter, HTTPException, UploadFile, File, Form
from starlette.responses import JSONResponse

from dependencies import MatchingAgent, S3, Parser, LLM, PineconeClient, Embedder, CurrentUser
from services.agents.tools.extract_keywords import extract_keywords

router = APIRouter()


@router.post("/match")
async def calculate_resume_similarity(
        matching_agent: MatchingAgent,
        resume_file: Annotated[UploadFile, File(alias="resumeFile", validation_alias="resumeFile")],
        job_description: str = Form(
            ...,
            alias="jobDescription",
            validation_alias="jobDescription",
            min_length=1,
            max_length=5000
        ),
):
    try:
        # Validate file type
        if not resume_file.content_type == "application/pdf":
            raise HTTPException(
                status_code=400,
                detail="Only PDF files are supported"
            )

        # Read the PDF bytes
        file_bytes = await resume_file.read()

        # Process using the matching agent
        result = await matching_agent.analyze_resume(file_bytes, job_description)

        return result

    except Exception as e:
        raise HTTPException(status_code=500, detail=str(e))


@router.post("/upload")
async def upload_resume(
        s3_service: S3,
        parser: Parser,
        llm: LLM,
        pinecone: PineconeClient,
        embedder: Embedder,
        current_user: CurrentUser,
        file: UploadFile = File(...),
):
    if not file.filename.endswith('.pdf'):
        raise HTTPException(status_code=400, detail="Only PDF files are allowed")

    user_id = current_user.user_id
    resume_index = pinecone.Index("resumes")

    # Read file bytes only once
    file_bytes = await file.read()

    # Reset file position for S3 upload
    file.file.seek(0)

    async def process_resume():
        try:
            # Parse text
            text = parser.parse_pdf(file_bytes)

            # Run text processing tasks concurrently
            keywords_task = extract_keywords(text, llm)
            embeddings_task = embedder.get_embeddings([text])
            upload_task = s3_service.upload_file(
                file=file,
                user_id=user_id,
                content_type=file.content_type
            )

            keywords, embeddings, unique_filename = await asyncio.gather(
                keywords_task,
                embeddings_task,
                upload_task
            )

            return text, keywords, embeddings[0], unique_filename
        except Exception as e:
            raise HTTPException(
                status_code=500,
                detail=f"Failed to process resume: {str(e)}"
            )

    try:
        text, keywords, embedding, unique_filename = await process_resume()

        # Prepare metadata
        metadata = {
            "filename": file.filename,
            "file_id": unique_filename,
            "keywords": keywords,
            "text": text,  # Store parsed text for future use
        }

        # Store in Pinecone
        resume_index.upsert(
            namespace="resumes",
            vectors=[{
                "id": user_id,
                "values": embedding.tolist(),
                "metadata": metadata,
            }]
        )

        return JSONResponse(content={
            "success": True,
            "filename": file.filename,
            "file_id": unique_filename,
        })

    except Exception as e:
        raise HTTPException(
            status_code=500,
            detail=f"Failed to upload resume: {str(e)}"
        )


@router.get("/view")
async def view_resume(
        s3_service: S3,
        key: str,
        current_user: CurrentUser,
):
    url = await s3_service.get_presigned_url(key)
    return JSONResponse(content={"url": url})


@router.delete("/delete")
async def delete_resume(
        s3_service: S3,
        key: str,
        current_user: CurrentUser,
):
    user_id = current_user.user_id  # Firebase UID

    # Security check: Ensure the user can only delete their own files
    if not key.startswith(f"resumes/{user_id}/"):
        raise HTTPException(status_code=403, detail="Not authorized to delete this file")

    if await s3_service.delete_file(key):
        return JSONResponse(content={"success": True})

    # Must have failed to delete
    raise HTTPException(status_code=500, detail="Failed to delete file")

<<<<<<< HEAD

@router.get("/keywords")
async def get_resume_keywords(
    pinecone: PineconeClient,
    current_user: dict = Depends(get_current_user),
):
    user_id = current_user["user_id"]
=======
@router.get("/keywords")
async def get_resume_keywords(
    pinecone: PineconeClient,
    current_user: CurrentUser,
):
    user_id = current_user.user_id
>>>>>>> 39721e1f
    resume_index = pinecone.Index("resumes")

    try:
        result = resume_index.fetch(ids=[user_id], namespace="resumes")
        vector = result.vectors.get(user_id)
        if not vector:
            raise HTTPException(status_code=404, detail="Resume not found in Pinecone")

        keywords = vector.metadata.get("keywords", [])
        return {"keywords": keywords}
    except Exception as e:
        raise HTTPException(status_code=500, detail=f"Pinecone error: {str(e)}")<|MERGE_RESOLUTION|>--- conflicted
+++ resolved
@@ -153,22 +153,14 @@
     # Must have failed to delete
     raise HTTPException(status_code=500, detail="Failed to delete file")
 
-<<<<<<< HEAD
 
-@router.get("/keywords")
-async def get_resume_keywords(
-    pinecone: PineconeClient,
-    current_user: dict = Depends(get_current_user),
-):
-    user_id = current_user["user_id"]
-=======
 @router.get("/keywords")
 async def get_resume_keywords(
     pinecone: PineconeClient,
     current_user: CurrentUser,
 ):
     user_id = current_user.user_id
->>>>>>> 39721e1f
+    
     resume_index = pinecone.Index("resumes")
 
     try:
